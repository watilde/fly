--- conflicted
+++ resolved
@@ -143,18 +143,15 @@
 #### `Fly.prototype.reset ()`
 Reset the internal state of the Fly instance.
 
-#### `Fly.prototype.clear (...paths)`
-[rimraf](https://github.com/isaacs/rimraf) wrapper. Clear each specified directory.
-
 #### `Fly.prototype.concat (name)`
 Concatenate files read with `Fly.prototype.source`.
 
 #### `Fly.prototype.filter (...filters)`
-Add a sync filter / transform to the promise-pipeline. For async filters, you must wrap the function into a promise using `Fly.prototype.defer` for example.
-
-#### `Fly.prototype.watch (globs, ...tasks)`
-
-Run the specified tasks when a change is detected in any of the paths that expand from `globs`.
+Add a sync filter / transform to the promise-pipeline. For async filters, you must wrap the function into a promise using `Fly.prototype.defer` or promisify it yourself.
+
+#### `Fly.prototype.watch ([globs], [tasks])`
+
+Run the specified tasks when a change is detected in any of the paths expanded from `globs`.
 
 #### `Fly.prototype.start (tasks = [])`
 
@@ -175,26 +172,14 @@
 
 Resolves all source promises and writes to each of the destination paths.
 
-### External Dependencies
-
-* [co](https://github.com/tj/co)
-* [mz/fs](https://github.com/normalize/mz)
-* [mkdirp](https://github.com/substack/node-mkdirp)
-* [rimraf](https://github.com/isaacs/rimraf)
-* [glob](https://github.com/isaacs/node-glob)
-* [chokidar](https://github.com/paulmillr/chokidar)
-
 ## Plugins
 
 > See the [Wiki](https://github.com/flyjs/fly/wiki) for the list of currently supported plugins.
 
 > See [this gist](https://gist.github.com/bucaran/f018ade8dee8ae189407) for an example README template for your Fly plugins.
 
-<<<<<<< HEAD
-Plugins are regular node modules that export a single default method. This method method is invoked when a new Fly instance is created.
-=======
 Plugins are regular node modules that export a single default method. This method is automatically run when a new Fly instance is created. The following adds a new method to the Fly instance:
->>>>>>> 4b2103ee
+
 
 ```js
 module.exports = function () {
